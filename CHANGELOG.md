--- conflicted
+++ resolved
@@ -1,12 +1,9 @@
 # 0.14.6-alpha
-<<<<<<< HEAD
-* Add optional structured logging flag (bheight-Zymergen)
-=======
 * Add support for kafka (eminugurkenar)
+* Add structured json logging (bheight-Zymergen)
 * Increase code readability (bheight-Zymergen)
 * Fix ecs scraping bug (rabunkosar-dd)
 * Fix aws cloudwatch period bug (rabunkosar-dd)
->>>>>>> e156f612
 
 # 0.14.5-alpha
 * Fix sts api calls without specifying a region (nhinds)

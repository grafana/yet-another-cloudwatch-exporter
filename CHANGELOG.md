--- conflicted
+++ resolved
@@ -1,14 +1,9 @@
-<<<<<<< HEAD
-# 0.14.1-alpha
-* **BREAKING** Fix prometheus metric bug with new services with '-' e.g. ecs-svc.
-=======
 # 0.14.2-alpha
 * **BREAKING** Changing user in Docker image to be non root to adhere to potential security requirements. (whitlekx)
 * Fix prometheus metric bug with new services with '-' e.g. ecs-svc.
 
 # 0.14.1-alpha
 * Was accidentally with code from 01.14.0-alpha released.
->>>>>>> 8fa8f5ac
 
 # 0.14.0-alpha
 * **BREAKING** Default command in Dockerfile is changed to yace. This removes the need to add yace as command.

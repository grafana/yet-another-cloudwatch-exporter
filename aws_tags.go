package main

import (
	"context"
	"fmt"
	"strings"

	"github.com/aws/aws-sdk-go/aws"
	"github.com/aws/aws-sdk-go/aws/credentials/stscreds"
	"github.com/aws/aws-sdk-go/aws/session"
	"github.com/aws/aws-sdk-go/service/autoscaling"
	"github.com/aws/aws-sdk-go/service/autoscaling/autoscalingiface"
	r "github.com/aws/aws-sdk-go/service/resourcegroupstaggingapi"
	"github.com/aws/aws-sdk-go/service/resourcegroupstaggingapi/resourcegroupstaggingapiiface"
	log "github.com/sirupsen/logrus"
)

type tagsData struct {
	ID      *string
	Tags    []*tag
	Service *string
	Region  *string
}

// https://docs.aws.amazon.com/sdk-for-go/api/service/resourcegroupstaggingapi/resourcegroupstaggingapiiface/
type tagsInterface struct {
	client    resourcegroupstaggingapiiface.ResourceGroupsTaggingAPIAPI
	asgClient autoscalingiface.AutoScalingAPI
}

func createTagSession(region *string, roleArn string) *r.ResourceGroupsTaggingAPI {
	sess, err := session.NewSession()
	if err != nil {
		log.Fatal(err)
	}
	maxResourceGroupTaggingRetries := 5
	config := &aws.Config{Region: region, MaxRetries: &maxResourceGroupTaggingRetries}
	if roleArn != "" {
		config.Credentials = stscreds.NewCredentials(sess, roleArn)
	}

	return r.New(sess, config)
}

func createASGSession(region *string, roleArn string) autoscalingiface.AutoScalingAPI {
	sess, err := session.NewSession()
	if err != nil {
		log.Fatal(err)
	}
	maxAutoScalingAPIRetries := 5
	config := &aws.Config{Region: region, MaxRetries: &maxAutoScalingAPIRetries}
	if roleArn != "" {
		config.Credentials = stscreds.NewCredentials(sess, roleArn)
	}

	return autoscaling.New(sess, config)
}

func (iface tagsInterface) get(job job) (resources []*tagsData, err error) {
	c := iface.client

	var filter []*string

	switch job.Type {
	case "alb":
		filter = append(filter, aws.String("elasticloadbalancing:loadbalancer/app"))
		filter = append(filter, aws.String("elasticloadbalancing:targetgroup"))
	case "appsync":
		filter = append(filter, aws.String("appsync"))
	case "cf":
		filter = append(filter, aws.String("cloudfront"))
	case "asg":
		return iface.getTaggedAutoscalingGroups(job)
	case "dynamodb":
		filter = append(filter, aws.String("dynamodb:table"))
	case "ebs":
		filter = append(filter, aws.String("ec2:volume"))
	case "ec":
		filter = append(filter, aws.String("elasticache:cluster"))
	case "ec2":
		filter = append(filter, aws.String("ec2:instance"))
	case "ecs-svc", "ecs-containerinsights":
		filter = append(filter, aws.String("ecs:cluster"))
		filter = append(filter, aws.String("ecs:service"))
	case "efs":
		filter = append(filter, aws.String("elasticfilesystem:file-system"))
	case "elb":
		filter = append(filter, aws.String("elasticloadbalancing:loadbalancer"))
	case "emr":
		filter = append(filter, aws.String("elasticmapreduce:cluster"))
	case "es":
		filter = append(filter, aws.String("es:domain"))
<<<<<<< HEAD
	case "fsx":
		filter = append(filter, aws.String("fsx:file-system"))
=======
	case "firehose":
		filter = append(filter, aws.String("firehose"))
>>>>>>> eaa2278a
	case "kinesis":
		filter = append(filter, aws.String("kinesis:stream"))
	case "lambda":
		filter = append(filter, aws.String("lambda:function"))
	case "ngw":
		filter = append(filter, aws.String("ec2:natgateway"))
	case "nlb":
		filter = append(filter, aws.String("elasticloadbalancing:loadbalancer/net"))
	case "rds":
		filter = append(filter, aws.String("rds:db"))
	case "r53r":
		filter = append(filter, aws.String("route53resolver"))
	case "s3":
		filter = append(filter, aws.String("s3"))
	case "sns":
		filter = append(filter, aws.String("sns"))
	case "sqs":
		filter = append(filter, aws.String("sqs"))
	case "tgw":
		filter = append(filter, aws.String("ec2:transit-gateway"))
	case "vpn":
		filter = append(filter, aws.String("ec2:vpn-connection"))
	case "kafka":
		filter = append(filter, aws.String("kafka:cluster"))
	default:
		log.Fatal("Not implemented resources:" + job.Type)
	}

	inputparams := r.GetResourcesInput{ResourceTypeFilters: filter}

	ctx := context.Background()
	pageNum := 0
	return resources, c.GetResourcesPagesWithContext(ctx, &inputparams, func(page *r.GetResourcesOutput, lastPage bool) bool {
		pageNum++
		resourceGroupTaggingAPICounter.Inc()
		for _, resourceTagMapping := range page.ResourceTagMappingList {
			resource := tagsData{}

			resource.ID = resourceTagMapping.ResourceARN

			resource.Service = &job.Type
			resource.Region = &job.Region

			for _, t := range resourceTagMapping.Tags {
				resource.Tags = append(resource.Tags, &tag{Key: *t.Key, Value: *t.Value})
			}

			if resource.filterThroughTags(job.SearchTags) {
				resources = append(resources, &resource)
			}
		}
		return pageNum < 100
	})
}

// Once the resourcemappingapi supports ASGs then this workaround method can be deleted
func (iface tagsInterface) getTaggedAutoscalingGroups(job job) (resources []*tagsData, err error) {
	ctx := context.Background()
	pageNum := 0
	return resources, iface.asgClient.DescribeAutoScalingGroupsPagesWithContext(ctx, &autoscaling.DescribeAutoScalingGroupsInput{},
		func(page *autoscaling.DescribeAutoScalingGroupsOutput, more bool) bool {
			pageNum++
			autoScalingAPICounter.Inc()

			for _, asg := range page.AutoScalingGroups {
				resource := tagsData{}

				// Transform the ASG ARN into something which looks more like an ARN from the ResourceGroupTaggingAPI
				parts := strings.Split(*asg.AutoScalingGroupARN, ":")
				resource.ID = aws.String(fmt.Sprintf("arn:aws:autoscaling:%s:%s:%s", parts[3], parts[4], parts[7]))

				resource.Service = &job.Type
				resource.Region = &job.Region

				for _, t := range asg.Tags {
					resource.Tags = append(resource.Tags, &tag{Key: *t.Key, Value: *t.Value})
				}

				if resource.filterThroughTags(job.SearchTags) {
					resources = append(resources, &resource)
				}
			}
			return pageNum < 100
		})
}

func migrateTagsToPrometheus(tagData []*tagsData) []*PrometheusMetric {
	output := make([]*PrometheusMetric, 0)

	tagList := make(map[string][]string)

	for _, d := range tagData {
		for _, entry := range d.Tags {
			if !stringInSlice(entry.Key, tagList[*d.Service]) {
				tagList[*d.Service] = append(tagList[*d.Service], entry.Key)
			}
		}
	}

	for _, d := range tagData {
		name := "aws_" + promString(*d.Service) + "_info"
		promLabels := make(map[string]string)
		promLabels["name"] = *d.ID

		for _, entry := range tagList[*d.Service] {
			labelKey := "tag_" + promStringTag(entry)
			promLabels[labelKey] = ""

			for _, rTag := range d.Tags {
				if entry == rTag.Key {
					promLabels[labelKey] = rTag.Value
				}
			}
		}

		var i int
		f := float64(i)

		p := PrometheusMetric{
			name:   &name,
			labels: promLabels,
			value:  &f,
		}

		output = append(output, &p)
	}

	return output
}<|MERGE_RESOLUTION|>--- conflicted
+++ resolved
@@ -90,13 +90,10 @@
 		filter = append(filter, aws.String("elasticmapreduce:cluster"))
 	case "es":
 		filter = append(filter, aws.String("es:domain"))
-<<<<<<< HEAD
-	case "fsx":
-		filter = append(filter, aws.String("fsx:file-system"))
-=======
 	case "firehose":
 		filter = append(filter, aws.String("firehose"))
->>>>>>> eaa2278a
+  case "fsx":
+		filter = append(filter, aws.String("fsx:file-system"))
 	case "kinesis":
 		filter = append(filter, aws.String("kinesis:stream"))
 	case "lambda":

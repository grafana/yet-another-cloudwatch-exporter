--- conflicted
+++ resolved
@@ -10,24 +10,14 @@
 * Automatic adding of tag labels to metrics
 * Allows to export 0 even if CloudWatch returns nil
 * Supported services:
-<<<<<<< HEAD
   - es - ElasticSearch
   - ec - ElastiCache
   - ec2 - Elastic Compute Cloud
   - rds - Relational Database Service
   - elb - Elastic Load Balancers
   - s3 - Object Storage
-=======
-  - es - elasticsearch
-  - ec - elasticache
-  - ec2 - elastic compute cloud
-  - rds - relational database service
-  - elb - elastic load balancers
-  - efs - elastic file system
-  - s3 - object storage
-  - efs - elastic file system
-  - ebs - elastic block storage
->>>>>>> 44eab17c
+  - efs - Elastic File System
+  - ebs - Elastic Block Storage
 
 ## Image
 * `quay.io/invisionag/yet-another-cloudwatch-exporter:x.x.x` e.g. 0.5.0
